--- conflicted
+++ resolved
@@ -16,17 +16,9 @@
 
 import { handleInputChange as handleEmojiFilteredInput, handlePaste, handleKeyDown } from '../utils/emojiFilter';
 import { computeAiCitationScore, computeRelativeAiVisibility, median } from '../utils/formulas';
-<<<<<<< HEAD
-<<<<<<< HEAD
 import { userStateManager } from '../utils/userStateManager';
-=======
 import HighlightedLink from './ui/HighlightedLink';
 import { ChatGPTIcon, GeminiIcon, PerplexityIcon, ClaudeIcon } from './ui/AIPlatformIcons';
->>>>>>> 5478deb793fb04b1ff11d1a6b03fd06daa15181b
-=======
-import HighlightedLink from './ui/HighlightedLink';
-import { ChatGPTIcon, GeminiIcon, PerplexityIcon, ClaudeIcon } from './ui/AIPlatformIcons';
->>>>>>> 5478deb7
 
 const SESSIONS_KEY = 'llm_qa_sessions';
 const CURRENT_SESSION_KEY = 'llm_qa_current_session';
@@ -516,20 +508,8 @@
   return (
     <DashboardCard
       title="AI Visibility Score"
-<<<<<<< HEAD
       tooltip="How well your brand appears in AI assistant responses"
       icon={<Eye className="w-4 h-4 text-blue-600" />}
-=======
-      icon={<Eye className="w-4 h-4 text-black" />}
-      headerAction={
-        <div 
-          className="w-8 h-8 rounded-full border border-gray-300 bg-white hover:border-gray-400 transition-colors flex items-center justify-center"
-          title="How well your brand appears in AI assistant responses"
-        >
-          <span className="text-xs text-gray-600 font-medium">i</span>
-        </div>
-      }
->>>>>>> 5478deb793fb04b1ff11d1a6b03fd06daa15181b
     >
       <div className="flex items-center justify-center h-32">
         <div className="text-center w-full px-6">
@@ -864,20 +844,8 @@
   return (
     <DashboardCard
       title="LLM Presence"
-<<<<<<< HEAD
       tooltip="Which AI platforms recognize your brand"
       icon={<Globe className="w-4 h-4 text-blue-600" />}
-=======
-      icon={<Globe className="w-4 h-4 text-black" />}
-      headerAction={
-        <div 
-          className="w-8 h-8 rounded-full border border-gray-300 bg-white hover:border-gray-400 transition-colors flex items-center justify-center"
-          title="Which AI platforms recognize your brand"
-        >
-          <span className="text-xs text-gray-600 font-medium">i</span>
-        </div>
-      }
->>>>>>> 5478deb793fb04b1ff11d1a6b03fd06daa15181b
     >
       <div className="space-y-3">
         {platforms.map((platform, index) => (
@@ -948,20 +916,8 @@
   return (
     <DashboardCard
       title="Share of AI Voice"
-<<<<<<< HEAD
       tooltip="Measure your brand's share of voice across AI platforms"
       icon={<PieChart className="w-4 h-4 text-blue-600" />}
-=======
-      icon={<PieChart className="w-4 h-4 text-black" />}
-      headerAction={
-        <div 
-          className="w-8 h-8 rounded-full border border-gray-300 bg-white hover:border-gray-400 transition-colors flex items-center justify-center"
-          title="Measure your brand's share of voice across AI platforms"
-        >
-          <span className="text-xs text-gray-600 font-medium">i</span>
-        </div>
-      }
->>>>>>> 5478deb793fb04b1ff11d1a6b03fd06daa15181b
     >
       <div className="flex items-center justify-center h-32">
         <div className="text-center w-full px-6">
@@ -1076,20 +1032,8 @@
   return (
     <DashboardCard
       title="Competitor Score"
-<<<<<<< HEAD
       tooltip="Compare your performance against industry competitors"
       icon={<BarChartIcon className="w-4 h-4 text-blue-600" />}
-=======
-      icon={<BarChartIcon className="w-4 h-4 text-black" />}
-      headerAction={
-        <div 
-          className="w-8 h-8 rounded-full border border-gray-300 bg-white hover:border-gray-400 transition-colors flex items-center justify-center"
-          title="Compare your performance against industry competitors"
-        >
-          <span className="text-xs text-gray-600 font-medium">i</span>
-        </div>
-      }
->>>>>>> 5478deb793fb04b1ff11d1a6b03fd06daa15181b
     >
       <div className="flex items-center justify-center h-32">
         <div className="text-center w-full px-6">
@@ -4441,18 +4385,8 @@
               </div>
             </div>
           ) : (
-<<<<<<< HEAD
-<<<<<<< HEAD
-            <p className="text-sm text-gray-600">
-              Analysis completed for: <span className="font-semibold text-black">{analysisResult?.originalInput}</span>
-=======
             <p className="text-gray-600 text-lg">
               Analysis completed for: <HighlightedLink value={analysisResult?.originalInput || ''} />
->>>>>>> 5478deb793fb04b1ff11d1a6b03fd06daa15181b
-=======
-            <p className="text-gray-600 text-lg">
-              Analysis completed for: <HighlightedLink value={analysisResult?.originalInput || ''} />
->>>>>>> 5478deb7
             </p>
           )}
         </div>
