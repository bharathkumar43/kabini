--- conflicted
+++ resolved
@@ -1,4 +1,3 @@
-<<<<<<< HEAD
 # LLM Q&A Tool with AI-Powered Confidence Calculation
 
 A React TypeScript application that generates intelligent questions from blog content and provides AI-powered answers using Google's Gemini API.
@@ -121,7 +120,4 @@
 - Confidence score accuracy
 - Question filtering quality
 
-The application will remember your preference for future sessions. 
-=======
-# kabini
->>>>>>> 6b9177232f9966064a428a2c68f7a850ecaa724f+The application will remember your preference for future sessions.